repositories {
    mavenLocal()
    mavenCentral()
}

apply plugin: 'java'

task execute(type: JavaExec) {
    mainClass = 'net.codecrete.qrbill.examples.QRBillExample'
    classpath = sourceSets.main.runtimeClasspath
}

dependencies {
<<<<<<< HEAD
    implementation'net.codecrete.qrbill:qrbill-generator:3.+'
=======
    implementation group: 'net.codecrete.qrbill', name: 'qrbill-generator', version: '2.5.4+'
>>>>>>> d3c2040c
}<|MERGE_RESOLUTION|>--- conflicted
+++ resolved
@@ -11,9 +11,5 @@
 }
 
 dependencies {
-<<<<<<< HEAD
-    implementation'net.codecrete.qrbill:qrbill-generator:3.+'
-=======
-    implementation group: 'net.codecrete.qrbill', name: 'qrbill-generator', version: '2.5.4+'
->>>>>>> d3c2040c
+    implementation group: 'net.codecrete.qrbill', name: 'qrbill-generator', version: '3.+'
 }